# coding: utf-8
"""This module defines basic objects representing the crystalline structure."""
from __future__ import print_function, division, unicode_literals

import collections
import pymatgen
import numpy as np

from monty.collections import AttrDict
from monty.functools import lazy_property
from pymatgen.io.abinitio.pseudos import PseudoTable
from pymatgen.core.structure import PeriodicSite
from pymatgen.symmetry.analyzer import SpacegroupAnalyzer
from abipy.core.constants import ArrayWithUnit
from abipy.core.symmetries import SpaceGroup
from abipy.iotools import as_etsfreader, Visualizer
from abipy.iotools import xsf

__all__ = [
    "Lattice",
    "Structure",
]


class Lattice(pymatgen.Lattice):
    """
    Extends class:`pymatgen.Lattice` with methods that allows one
    to construct a Lattice object from ABINIT variables.
    """
    @classmethod
    def from_abivars(cls, d):
        """
        Returns a new instance from a dictionary with the variables 
        used in ABINIT to define the unit cell.
        """
        rprim = d.get("rprim", None)
        angdeg = d.get("angdeg", None)
        acell = d["acell"]

        # Call pymatgen constructors (note that pymatgen uses Angstrom instead of Bohr).
        if rprim is not None:
            assert angdeg is None
            rprim = np.reshape(rprim, (3,3))
            rprimd = [float(acell[i]) * rprim[i] for i in range(3)]
            return cls(ArrayWithUnit(rprimd, "bohr").to("ang"))

        elif angdeg is not None:
            # angdeg(0) is the angle between the 2nd and 3rd vectors,
            # angdeg(1) is the angle between the 1st and 3rd vectors,
            # angdeg(2) is the angle between the 1st and 2nd vectors,
            raise NotImplementedError("angdeg convention should be tested")
            angles = angdeg
            angles[1] = -angles[1]
            l = ArrayWithUnit(acell, "bohr").to("ang")
            new = cls.from_lengths_and_angles(l, angdeg)
            new.__class__ = cls
            return new

        else:
            raise ValueError("Don't know how to construct a Lattice from dict: %s" % str(d))

    #def to_abivars(self, **kwargs):
    #    # Should we use (rprim, acell) or (angdeg, acell) to specify the lattice?
    #    geomode = kwargs.pop("geomode", "rprim")
    #    if geomode == "rprim":
    #        return dict(acell=3 * [1.0], rprim=rprim))
    #    elif geomode == "angdeg":
    #        return dict(acell=3 * [1.0], angdeg=angdeg))
    #    else:
    #        raise ValueError("Wrong value for geomode: %s" % geomode)


class Structure(pymatgen.Structure):
    """
    Extends :class:`pymatgen.Structure` with methods that allows one
    to construct a Structure object from ABINIT variables.
    """
    @classmethod
    def from_file(cls, filepath):
        """
        Return a new Structure instance from a NetCDF file 

        Args:
            filename: netcdf file with crystallographic data in the ETSF-IO format.
                      or any other file format supported by `pymatgen.io.smartio`.
        """
        if filepath.endswith(".nc"):
            file, closeit = as_etsfreader(filepath)

            new = file.read_structure()
            # Change the class of new.
            new.__class__ = cls

            new.set_spacegroup(SpaceGroup.from_file(file))

            if closeit:
                file.close()
        else:
            # TODO: Spacegroup is missing here.
            #from pymatgen.io.smartio import read_structure
            #new = read_structure(filepath)
            new = super(Structure, cls).from_file(filepath)
            # Change the class of new.
            new.__class__ = cls

        return new

    @classmethod
    def bcc(cls, a, species, **kwargs):
        """
        Build a primitive bcc crystal structure.

        Args:
            a: Lattice parameter in Angstrom.
            species: Chemical species. See __init__ method of :class:`pymatgen.Structue`
            kwargs: All keyword arguments accepted by :class:`pymatgen.Structue`
        """
        lattice = 0.5 * float(a) * np.array([
            -1,  1,  1,
             1, -1,  1,
             1,  1, -1])

        return cls(lattice, species, coords=[[0, 0, 0]],  **kwargs)

    @classmethod
    def fcc(cls, a, species, **kwargs):
        """
        Build a primitive fcc crystal structure.

        Args:
            a: Lattice parameter in Angstrom.
            species: Chemical species. See __init__ method of :class:`pymatgen.Structure`
            kwargs: All keyword arguments accepted by :class:`pymatgen.Structure`
        """
        # This is problematic
        lattice = 0.5 * float(a) * np.array([
            0,  1,  1,
            1,  0,  1,
            1,  1,  0])

        return cls(lattice, species, coords=[[0, 0, 0]], **kwargs)

    #@classmethod
    #def rocksalt(cls, a, sites, **kwargs):
    #    lattice = 0.5 * float(a) * np.array([
    #        0,  1,  1,
    #        1,  0,  1,
    #        1,  1,  0])
    #    coords = np.reshape([0, 0, 0, 0.5, 0.5, 0.5], (2,3))
    #    return cls(lattice, species, frac_coords, coords_are_cartesian=False, **kwargs)

    #@classmethod
    #def ABO3(cls, a, sites, **kwargs)
    #   """Peroviskite structures."""
    #    return cls(lattice, species, frac_coords, coords_are_cartesian=False, **kwargs)

    #@classmethod
    #def hH(cls, a, sites, **kwargs)
    #    return cls(lattice, species, frac_coords, coords_are_cartesian=False, **kwargs)

    @property
    def spacegroup(self):
        """:class:`SpaceGroup` instance."""
        try:
            return self._spacegroup
        except AttributeError:
            return None

    def set_spacegroup(self, spacegroup):
        """`SpaceGroup` setter."""
        self._spacegroup = spacegroup

    @property
    def has_spacegroup(self):
        """True is the structure contains info on the spacegroup."""
        return self.spacegroup is not None

    @property
    def is_symmorphic(self):
        """True if at least one fractional translation is non-zero."""
        return self.spacegroup.is_symmorphic

    @property
    def fm_symmops(self):
        """Tuple with ferromagnetic symmetries (time-reversal is included, if present)."""
        return self.spacegroup.symmops(afm_sign=+1)

    @property
    def afm_symmops(self):
        """Tuple with Anti-ferromagnetic symmetries (time-reversal is included, if present)."""
        return self.spacegroup.symmops(afm_sign=-1)

    @lazy_property
    def hsym_kpath(self):
        """
        Returns an instance of :class:`HighSymmKpath`. (Database of high symmetry k-points and high symmetry lines).
        """
        from pymatgen.symmetry.bandstructure import HighSymmKpath
        return HighSymmKpath(self)

    @lazy_property
    def hsym_kpoints(self):
<<<<<<< HEAD
        """`KpointList` object with the high-symmetry K-points."""
        # Get mapping name --> frac_coords for the special k-points in the database.
        name2frac_coords = self.hsym_kpath.kpath["kpoints"]
        kpath = self.hsym_kpath.kpath["path"]

        frac_coords, names = [], []
        for segment in kpath:
            for name in segment:
                fc = name2frac_coords[name]
                frac_coords.append(fc)
                names.append(name)

        # Build KpointList instance.
        from .kpoints import KpointList
        return KpointList(self.reciprocal_lattice, frac_coords, weights=None, names=names) 

    @lazy_property
=======
        """:class:`KpointList` object with the high-symmetry K-points."""
        try:
            return self._hsym_kpoints

        except AttributeError:
            # Get mapping name --> frac_coords for the special k-points in the database.
            name2frac_coords = self.hsym_kpath.kpath["kpoints"]
            kpath = self.hsym_kpath.kpath["path"]

            frac_coords, names = [], []
            for segment in kpath:
                for name in segment:
                    fc = name2frac_coords[name]
                    frac_coords.append(fc)
                    names.append(name)

            # Build KpointList instance.
            from .kpoints import KpointList
            self._hsym_kpoints = KpointList(self.reciprocal_lattice, frac_coords, weights=None, names=names) 

            return self._hsym_kpoints

    @property
>>>>>>> 3604e0df
    def hsym_stars(self):
        """
        List of :class:`Star` objects. Each star is associated to one of the special k-points
        present in the `pymatgen` database.
        """
        # Construct the stars.
        return [kpoint.compute_star(self.fm_symmops) for kpoint in self.hsym_kpoints]

    def get_sorted_structure_z(self):
        """Orders the structure according to increasing Z of the elements"""
        sites = sorted(self.sites, key=lambda site: site.specie.Z)
        return self.__class__.from_sites(sites)

    def findname_in_hsym_stars(self, kpoint):
        """Returns the name of the special k-point, None if kpoint is unknown.""" 
        for star in self.hsym_stars:
            if star.find(kpoint) != -1:
                return star.name
        else:
            return None

    def show_bz(self, **kwargs):
        """
        Gives the plot (as a matplotlib object) of the symmetry line path in the Brillouin Zone.

        Returns: `matplotlib` figure.

        ================  ==============================================================
        kwargs            Meaning
        ================  ==============================================================
        show              True to show the figure (Default).
        savefig           'abc.png' or 'abc.eps'* to save the figure to a file.
        ================  ==============================================================
        """
        return self.hsym_kpath.get_kpath_plot(**kwargs)

    def export(self, filename, visu=None):
        """
        Export the crystalline structure on file filename. 

        Args:
            filename: String specifying the file path and the file format.
                The format is defined by the file extension. filename="prefix.xsf", for example,
                will produce a file in XSF format. An *empty* prefix, e.g. ".xsf" makes the code use a temporary file.
            visu: `Visualizer` subclass. By default, this method returns the first available
                visualizer that supports the given file format. If visu is not None, an
                instance of visu is returned. See :class:`Visualizer` for the list of applications and formats supported.

        Returns: Instance of :class:`Visualizer`
        """
        if "." not in filename:
            raise ValueError("Cannot detect extension in filename %s: " % filename)

        tokens = filename.strip().split(".")
        ext = tokens[-1]

        if not tokens[0]: 
            # filename == ".ext" ==> Create temporary file.
            import tempfile
            filename = tempfile.mkstemp(suffix="." + ext, text=True)[1]

        with open(filename, mode="w") as fh:
            if ext == "xsf":  
                # xcrysden
                xsf.xsf_write_structure(fh, structures=[self])
            else:
                raise Visualizer.Error("extension %s is not supported." % ext)

        if visu is None:
            return Visualizer.from_file(filename)
        else:
            return visu(filename)

    def visualize(self, visu_name):
        """
        Visualize the crystalline structure with visualizer.
        See :class:`Visualizer` for the list of applications and formats supported.
        """
        # Get the Visualizer subclass from the string.
        visu = Visualizer.from_name(visu_name)

        # Try to export data to one of the formats supported by the visualizer
        # Use a temporary file (note "." + ext)
        for ext in visu.supported_extensions():
            ext = "." + ext
            try:
                return self.export(ext, visu=visu)
            except visu.Error:
                pass
        else:
            raise visu.Error("Don't know how to export data for %s" % visu_name)

    def to_abivars(self, **kwargs):
        """Returns a dictionary with the ABINIT variables."""
        types_of_specie = self.types_of_specie
        natom = self.num_sites

        znucl_type = [specie.number for specie in types_of_specie]

        znucl_atoms = self.atomic_numbers

        typat = np.zeros(natom, np.int)
        for (atm_idx, site) in enumerate(self):
            typat[atm_idx] = types_of_specie.index(site.specie) + 1

        rprim = ArrayWithUnit(self.lattice.matrix, "ang").to("bohr")
        xred = np.reshape([site.frac_coords for site in self], (-1,3))

        # Set small values to zero. This usually happens when the CIF file
        # does not give structure parameters with enough digits.
        #rprim = np.where(np.abs(rprim) > 1e-8, rprim, 0.0)
        #xred = np.where(np.abs(xred) > 1e-8, xred, 0.0)

        # Info on atoms.
        d = dict(
            natom=natom,
            ntypat=len(types_of_specie),
            typat=typat,
            znucl=znucl_type,
            xred=xred,
        )

        # Add info on the lattice.
        # Should we use (rprim, acell) or (angdeg, acell) to specify the lattice?
        geomode = kwargs.pop("geomode", "rprim")
        #latt_dict = self.lattice.to_abivars(geomode=geomode)

        if geomode == "rprim":
            d.update(dict(
                acell=3 * [1.0],
                rprim=rprim))

        elif geomode == "angdeg":
            d.update(dict(
                acell=3 * [1.0],
                angdeg=angdeg))
        else:
            raise ValueError("Wrong value for geomode: %s" % geomode)

        return d

    @classmethod
    def from_abivars(cls, d):
        """Build a `Structure` object from a dictionary containing ABINIT variables."""
        lattice = Lattice.from_abivars(d)

        coords, coords_are_cartesian = d.get("xred", None), False

        if coords is None:
            coords = d.get("xcart", None)
            if coords is not None:
                coords = ArrayWithUnit(coords, "bohr").to("ang")
            else:
                coords = d.get("xangst", None)
            coords_are_cartesian = True
        
        if coords is None:
            raise ValueError("Cannot extract atomic coordinates from dict %s" % str(d))

        coords = np.reshape(coords, (-1,3))

        znucl_type, typat = d["znucl"], d["typat"]

        if not isinstance(znucl_type, collections.Iterable):
            znucl_type = [znucl_type]

        if not isinstance(typat, collections.Iterable):
            typat = [typat]

        assert len(typat) == len(coords)

        # Note Fortan --> C indexing 
        species = [znucl_type[typ-1] for typ in typat]

        return cls(lattice, species, coords, validate_proximity=False,
                   to_unit_cell=False, coords_are_cartesian=coords_are_cartesian)

    def write_structure(self, filename):
        """See :ref:`pymatgen.io.smartio.write_structure`"""
        if filename.endswith(".nc"):
            raise NotImplementedError("Cannot write a structure to a netcdfile file yet")

        else:
            #from pymatgen.io.smartio import write_structure
            #write_structure(self, filename)
            self.to(filename=filename)

    def convert(self, format="cif"):
        """
        Convert the Abinit structure to CIF, POSCAR, CSSR  and pymatgen's JSON serialized structures (json, mson)
        """
        prefix_dict = {
            "POSCAR": "POSCAR",
        }

        # FIXME:
        # Do we need symmetry operations here?
        # perhaps if the CIF file is used.
        suffix_dict = { 
            "cif": ".cif",
            "cssr": ".cssr",
            "json": ".json",
            "mson": ".mson",
        }

        if format not in prefix_dict.keys() and format not in suffix_dict.keys():
            raise ValueError("Unknown format %s" % format)

        prefix = prefix_dict.get(format, "tmp")
        suffix = suffix_dict.get(format, "")

        import tempfile
        tmp_file = tempfile.NamedTemporaryFile(suffix=suffix, prefix=prefix, mode="rw")

        self.write_structure(tmp_file.name)

        tmp_file.seek(0)
        return tmp_file.read()

    #def max_overlap_and_sites(self, pseudos):
    #    # For each site in self:
    #    # 1) Get the radius of the pseudopotential sphere 
    #    # 2) Get the neighbors of the site (considering the periodic images).
    #    pseudos = PseudoTable.as_table(pseudos)

    #    max_overlap, ovlp_sites = 0.0, None

    #    for site in self:
    #        #site.specie
    #        #r = Length(pseudo.r_cut, "Bohr").to("ang")
    #        sitedist_list = self.get_neighbors(site, r, include_index=False)

    #        if sitedist_list:
    #            # Spheres are overlapping: compute overlap and update the return values 
    #            # if the new overlap is larger than the previous one.
    #            for (other_site, dist) in sitedist_list:
    #                # Eq 16 of http://mathworld.wolfram.com/Sphere-SphereIntersection.html
    #                #overlap = sphere_overlap(site.coords, r1, other_site.coords, r2)

    #                if overlap > max_overlap:
    #                    max_overlap = overlap
    #                    ovlp_sites = (site, other_site)

    #    return max_overlap, ovlp_sites

    def displace(self, displ, eta, frac_coords=True):
        """
        Displace the sites of the structure along the displacement vector displ.

        The displacement vector is first rescaled so that the maxium atomic displacement 
        is one Angstrom, and then multiplied by eta. Hence passing eta=0.001, will move 
        all the atoms so that the maximum atomic displacement is 0.001 Angstrom.

        Args:
            displ: Displacement vector with 3*len(self) entries (fractional coordinates).
            eta: Scaling factor.
            frac_coords: Boolean stating whether the vector corresponds to fractional or cartesian coordinates.
        """
        # Get a copy since we are going to modify displ.
        displ = np.reshape(displ, (-1,3)).copy()

        if len(displ) != len(self):
            raise ValueError("Displ must contains 3 * natom entries")

        if np.iscomplexobj(displ):
            raise TypeError("Displacement cannot be complex")

        if not frac_coords:
            # Convert to fractional coordinates.
            displ = np.reshape([self.lattice.get_fractional_coords(vec) for vec in displ], (-1,3))

        # Normalize the displacement so that the maximum atomic displacement is 1 Angstrom.
        dnorm = self.norm(displ, space="r")
        displ /= np.max(np.abs(dnorm))

        # Displace the sites.
        for i in range(len(self)):
            self.translate_sites(indices=i, vector=eta * displ[i, :], frac_coords=True)

    def get_smallest_supercell(self, qpoint, max_supercell):
        """
        Args:
            qpoint: q vector in reduced coordinate in reciprocal space
            max_supercell: vector with the maximum supercell size

        Returns: the scaling matrix of the supercell
        """
        if np.allclose(qpoint, 0):
            scale_matrix = np.eye(3, 3)
            return scale_matrix

        l = max_supercell

        # Inspired from Exciting Fortran code phcell.F90
        # It should be possible to improve this code taking advantage of python !
        scale_matrix = np.zeros((3,3),dtype=np.int)
        dmin = np.inf
        found = False

        # Try to reduce the matrix
        rprimd = self.lattice.matrix
        for l1 in np.arange(-l[0], l[0]+1):
            for l2 in np.arange(-l[1], l[1]+1):
                for l3 in np.arange(-l[2], l[2]+1):
                    lnew = np.array([l1, l2, l3])
                    ql = np.dot(lnew, qpoint)
                    # Check if integer and non zero !
                    if np.abs(ql - np.round(ql)) < 1e-6:
                        Rl = np.dot(lnew, rprimd)
                        # Normalize the displacement so that the maximum atomic displacement is 1 Angstrom.
                        dnorm = np.sqrt(np.dot(Rl,Rl))
                        if dnorm < dmin and dnorm > 1e-6:
                            found = True
                            scale_matrix[:, 0] = lnew
                            dmin = dnorm
        if not found:
            raise ValueError('max_supercell is not large enough for this q-point')

        found = False
        dmin = np.inf
        for l1 in np.arange(-l[0], l[0]+1):
            for l2 in np.arange(-l[1], l[1]+1):
                for l3 in np.arange(-l[2], l[2]+1):
                    lnew = np.array([l1, l2, l3])
                    # Check if not parallel !
                    cp = np.cross(lnew, scale_matrix[:,0])
                    if np.dot(cp,cp) > 1e-6:
                        ql = np.dot(lnew, qpoint)
                        # Check if integer and non zero !
                        if np.abs(ql - np.round(ql)) < 1e-6:
                            Rl = np.dot(lnew, rprimd)
                            dnorm = np.sqrt(np.dot(Rl, Rl))
                            if dnorm < dmin and dnorm > 1e-6:
                                found = True
                                scale_matrix[:, 1] = lnew
                                dmin = dnorm
        if not found:
            raise ValueError('max_supercell is not large enough for this q-point')

        dmin = np.inf
        found = False
        for l1 in np.arange(-l[0], l[0]+1):
            for l2 in np.arange(-l[1], l[1]+1):
                for l3 in np.arange(-l[2], l[2]+1):
                    lnew = np.array([l1, l2, l3])
                    # Check if not parallel !
                    cp = np.dot(np.cross(lnew, scale_matrix[:, 0]), scale_matrix[:, 1])
                    if cp > 1e-6:
                        # Should be positive as (R3 X R1).R2 > 0 for abinit !
                        ql = np.dot(lnew, qpoint)
                        # Check if integer and non zero !
                        if np.abs(ql - np.round(ql)) < 1e-6:
                            Rl = np.dot(lnew, rprimd)
                            dnorm = np.sqrt(np.dot(Rl,Rl))
                            if dnorm < dmin and dnorm > 1e-6:
                                found = True
                                scale_matrix[:, 2] = lnew
                                dmin = dnorm
        if not found:
            raise ValueError('max_supercell is not large enough for this q-point')

        # Fortran 2 python!!!
        return scale_matrix.T

    def get_trans_vect(self, scale_matrix):
        """
        Returns the translation vectors for a given scale matrix.

        Args:
            scale_matrix: Scale matrix defining the new lattice vectors in term of the old ones

        Return: the translation vectors
        """
        scale_matrix = np.array(scale_matrix, np.int16)
        if scale_matrix.shape != (3, 3):
            scale_matrix = np.array(scale_matrix * np.eye(3), np.int16)

        def range_vec(i):
            low = 0
            high = 0
            for z in scale_matrix[:, i]:
                if z > 0:
                    high += z
                else:
                    low += z
            return np.arange(low, high+1)
        arange = range_vec(0)[:, None] * np.array([1, 0, 0])[None, :]
        brange = range_vec(1)[:, None] * np.array([0, 1, 0])[None, :]
        crange = range_vec(2)[:, None] * np.array([0, 0, 1])[None, :]
        all_points = arange[:, None, None] + brange[None, :, None] +\
            crange[None, None, :]
        all_points = all_points.reshape((-1, 3))

        #find the translation vectors (in terms of the initial lattice vectors)
        #that are inside the unit cell defined by the scale matrix
        #we're using a slightly offset interval from 0 to 1 to avoid numerical
        #precision issues
        inv_matrix = np.linalg.inv(scale_matrix)


        frac_points = np.dot(all_points, inv_matrix)
        tvects = all_points[np.where(np.all(frac_points < 1-1e-10, axis=1)
                                     & np.all(frac_points >= -1e-10, axis=1))]
        assert len(tvects) == np.round(abs(np.linalg.det(scale_matrix)))

        return tvects

    def write_vib_file(self, xyz_file, qpoint, displ, do_real=True, frac_coords=True, scale_matrix=None, max_supercell=None):
        """
        write into the file descriptor xyz_file the positions and displacements of the atoms

        :param xyz_file: file_descriptor
        :param qpoint: qpoint to be analyzed
        :param displ: eigendisplacements to be analyzed
        :param do_real: True if you want to get only real part, False means imaginary part
        :param frac_coords: True if the eigendisplacements are given in fractional coordinates
        :param scale_matrix: Scale matrix for supercell
        :param max_supercell: Maximum size of supercell vectors with respect to primitive cell

        :return: nothing
        """
        if scale_matrix is None:
            if max_supercell is None:
                raise ValueError("If scale_matrix is not provided, please provide max_supercell !")

            scale_matrix = self.get_smallest_supercell(qpoint, max_supercell=max_supercell)

        old_lattice = self._lattice
        new_lattice = Lattice(np.dot(scale_matrix, old_lattice.matrix))

        tvects = self.get_trans_vect(scale_matrix)

        new_displ = np.zeros(3, dtype=np.float)

        fmtstr = "{{}} {{:.{0}f}} {{:.{0}f}} {{:.{0}f}} {{:.{0}f}} {{:.{0}f}} {{:.{0}f}}\n".format(6)

        for at,site in enumerate(self):
            for t in tvects:
                if do_real:
                    new_displ[:] = np.real(np.exp(2*1j*np.pi*(np.dot(qpoint,t)))*displ[at,:])
                else:
                    new_displ[:] = np.imag(np.exp(2*1j*np.pi*(np.dot(qpoint,t)))*displ[at,:])
                if frac_coords:
                    # Convert to fractional coordinates.
                    new_displ = self.lattice.get_cartesian_coords(new_displ)

                # We don't normalize here !!!
                fcoords = site.frac_coords + t

                coords = old_lattice.get_cartesian_coords(fcoords)

                new_fcoords = new_lattice.get_fractional_coords(coords)

                # New_fcoords -> map into 0 - 1
                new_fcoords = np.mod(new_fcoords, 1)
                coords = new_lattice.get_cartesian_coords(new_fcoords)

                xyz_file.write(fmtstr.format(site.specie, coords[0], coords[1], coords[2], new_displ[0], new_displ[1], new_displ[2]))

    def frozen_phonon(self, qpoint, displ, do_real=True, frac_coords=True, scale_matrix=None, max_supercell=None):
        """
        Compute the supercell needed for a given qpoint and add the displacement.

        Args:
            qpoint: q vector in reduced coordinate in reciprocal space.
            displ: displacement in real space of the atoms, will be normalized to 1 Angstrom.
            eta: pre-factor multiplying the displacement.
            do_real: true if we want only the real part of the displacement.
        """
        # I've copied code from make_supercell since the loop over supercell images
        # is inside make_supercell and I don't want to create a mapping

        if scale_matrix is None:
            if max_supercell is None:
                raise ValueError("If scale_matrix is not provided, please provide max_supercell !")

            scale_matrix = self.get_smallest_supercell(qpoint, max_supercell=max_supercell)

        scale_matrix = np.array(scale_matrix, np.int16)
        if scale_matrix.shape != (3, 3):
            scale_matrix = np.array(scale_matrix * np.eye(3), np.int16)

        old_lattice = self._lattice
        new_lattice = Lattice(np.dot(scale_matrix, old_lattice.matrix))

        tvects = self.get_trans_vect(scale_matrix)

        new_displ = np.zeros(3, dtype=np.float)
        new_sites = []
        for at,site in enumerate(self):
            for t in tvects:
                if(do_real):
                    new_displ[:] = np.real(np.exp(2*1j*np.pi*(np.dot(qpoint,t)))*displ[at,:])
                else:
                    new_displ[:] = np.imag(np.exp(2*1j*np.pi*(np.dot(qpoint,t)))*displ[at,:])
                if not frac_coords:
                    # Convert to fractional coordinates.
                    new_displ = self.lattice.get_fractional_coords(new_displ)

                # We don't normalize here !!!
                fcoords = site.frac_coords + t + new_displ
                coords = old_lattice.get_cartesian_coords(fcoords)
                new_site = PeriodicSite(
                    site.species_and_occu, coords, new_lattice,
                    coords_are_cartesian=True, properties=site.properties,
                    to_unit_cell=True)
                new_sites.append(new_site)

        self._sites = new_sites
        self._lattice = new_lattice

    def calc_kptbounds(self):
        """Returns the suggested value for the ABINIT variable `kptbounds`."""
        kptbounds = [k.frac_coords for k in self.hsym_kpoints]
        return np.reshape(kptbounds, (-1, 3))

    def calc_ksampling(self, nksmall, symprec=0.01, angle_tolerance=5):
        """
        Return the k-point sampling from the number of divisions to be used for
        the smallest lattive vectors of the reciprocal lattice.
        """
        ngkpt = self.calc_ngkpt(nksmall)
        shiftk = self.calc_shiftk(symprec=symprec, angle_tolerance=angle_tolerance)

        return AttrDict(
            ngkpt=ngkpt,
            shiftk=shiftk)

    def calc_ngkpt(self, nksmall): 
        """
        Compute the ABINIT variable `ngkpt` from the number of divisions used for the smallest lattice vector.

        Args:
            nksmall: Number of division for the smallest lattice vector.
        """
        lengths = self.lattice.reciprocal_lattice.abc
        lmin = np.min(lengths)

        ngkpt = np.ones(3, dtype=np.int)
        for i in range(3):
            ngkpt[i] = int(round(nksmall * lengths[i] / lmin))
            if ngkpt[i] == 0:
                ngkpt[i] = 1

        return ngkpt

    def calc_shiftk(self, symprec=0.01, angle_tolerance=5):
        """
        Find the values of `shiftk` and `nshiftk` appropriated for the sampling of the Brillouin zone.

        Returns
            Suggested value of shiftk

        .. note::

            When the primitive vectors of the lattice do NOT form a FCC or a BCC lattice, 
            the usual (shifted) Monkhorst-Pack grids are formed by using nshiftk=1 and shiftk 0.5 0.5 0.5 . 
            This is often the preferred k point sampling. For a non-shifted Monkhorst-Pack grid, 
            use nshiftk=1 and shiftk 0.0 0.0 0.0 , but there is little reason to do that.

            2) When the primitive vectors of the lattice form a FCC lattice, with rprim

                    0.0 0.5 0.5
                    0.5 0.0 0.5
                    0.5 0.5 0.0

            the (very efficient) usual Monkhorst-Pack sampling will be generated by using nshiftk= 4 and shiftk

                    0.5 0.5 0.5
                    0.5 0.0 0.0
                    0.0 0.5 0.0
                    0.0 0.0 0.5

            3) When the primitive vectors of the lattice form a BCC lattice, with rprim

                    -0.5  0.5  0.5
                    0.5 -0.5  0.5
                    0.5  0.5 -0.5

            the usual Monkhorst-Pack sampling will be generated by using nshiftk= 2 and shiftk

                    0.25  0.25  0.25
                    -0.25 -0.25 -0.25

            However, the simple sampling nshiftk=1 and shiftk 0.5 0.5 0.5 is excellent.

            4) For hexagonal lattices with hexagonal axes, e.g. rprim

                    1.0  0.0       0.0
                   -0.5  sqrt(3)/2 0.0
                    0.0  0.0       1.0

            one can use nshiftk= 1 and shiftk 0.0 0.0 0.5

            In rhombohedral axes, e.g. using angdeg 3*60., this corresponds to shiftk 0.5 0.5 0.5, 
            to keep the shift along the symmetry axis. 
        """
        # Find lattice type.
        sym = SpacegroupAnalyzer(self, symprec=symprec, angle_tolerance=angle_tolerance)
        lattice_type = sym.get_lattice_type() 
        spg_symbol = sym.get_spacegroup_symbol()

        # Generate the appropriate set of shifts.
        shiftk = None

        if lattice_type == "cubic":
            if "F" in spg_symbol:  
                # FCC
                shiftk = [0.5, 0.5, 0.5,
                          0.5, 0.0, 0.0,
                          0.0, 0.5, 0.0,
                          0.0, 0.0, 0.5]

            elif "I" in spg_symbol:  
                # BCC
                shiftk = [0.25,  0.25,  0.25,
                         -0.25, -0.25, -0.25]

                #shiftk = [0.5, 0.5, 05])

        elif lattice_type == "hexagonal":
            # Find the hexagonal axis and set the shift along it.
            for i, angle in enumerate(self.lattice.angles):
                if abs(angle - 120) < 1.0:
                    j = (i + 1) % 3
                    k = (i + 2) % 3
                    hex_ax = [ax for ax in range(3) if ax not in [j,k]][0] 
                    break
            else:
                raise ValueError("Cannot find hexagonal axis")

            shiftk = [0.0, 0.0, 0.0]
            shiftk[hex_ax] = 0.5 

        if shiftk is None:
            # Use default value.
            shiftk = [0.5, 0.5, 0.5]

        return np.reshape(shiftk, (-1,3))

    def num_valence_electrons(self, pseudos):
        """
        Returns the number of valence electrons.

        Args:
            pseudos: List of :class:`Pseudo` objects or list of filenames.
        """
        table = PseudoTable.as_table(pseudos)

        nval = 0
        for site in self:
            symbol = site.species_string
            pseudos = table.pseudos_with_symbol(symbol)
            assert len(pseudos) == 1
            nval += pseudos[0].Z_val 

        return nval


class StructureModifier(object):
    """
    This object provides an easy-to-use interface for 
    generating new structures according to some algorithm.

    The main advantages of this approach are:
        
        *) Client code does not have to worry about the fact
           that many methods of Structure modify the object in place.

        *) One can render the interface more user-friendly. For example 
           some arguments might have a unit that can be specified in input.
           For example one can pass a length in Bohr that will be automatically 
           converted into Angstrom before calling the pymatgen methods
    """
    def __init__(self, structure):
        """
        Args:
            structure: Structure object.
        """
        # Get a copy to avoid any modification of the input. 
        self._original_structure = structure.copy()

    def copy_structure(self):
        """Returns a copy of the original structure."""
        return self._original_structure.copy()

    def scale_lattice(self, vol_ratios):
        """
        Scale the lattice vectors so that length proportions and angles are preserved.

        Args:
            vol_ratios: List with the ratios v/v0 where v0 is the volume of the original structure.

        Return: List of new structures with desired volume.
        """
        vol_ratios = np.array(vol_ratios)
        new_volumes = self._original_structure.volume * vol_ratios

        news = []
        for vol in new_volumes:
            new_structure = self.copy_structure()
            new_structure.scale_lattice(vol)
            news.append(new_structure)

        return news

    def make_supercell(self, scaling_matrix):
        """
        Create a supercell.

        Args:
            scaling_matrix:
                A scaling matrix for transforming the lattice vectors.
                Has to be all integers. Several options are possible:

                a. A full 3x3 scaling matrix defining the linear combination
                   the old lattice vectors. E.g., [[2,1,0],[0,3,0],[0,0,
                   1]] generates a new structure with lattice vectors a' =
                   2a + b, b' = 3b, c' = c where a, b, and c are the lattice
                   vectors of the original structure.
                b. An sequence of three scaling factors. E.g., [2, 1, 1]
                   specifies that the supercell should have dimensions 2a x b x
                   c.
                c. A number, which simply scales all lattice vectors by the
                   same factor.

        Returns:
            New structure.
        """
        new_structure = self.copy_structure()
        new_structure.make_supercell(scaling_matrix)
        return new_structure

    def displace(self, displ, etas, frac_coords=True):
        """
        Displace the sites of the structure along the displacement vector displ.

        The displacement vector is first rescaled so that the maxium atomic displacement 
        is one Angstrom, and then multiplied by eta. Hence passing eta=0.001, will move 
        all the atoms so that the maximum atomic displacement is 0.001 Angstrom.

        Args:
            displ:
                Displacement vector with 3*len(self) entries (fractional coordinates).
            eta:
                Scaling factor. 
            frac_coords:
                Boolean stating whether the vector corresponds to fractional or
                cartesian coordinates.

        Returns:
            List of new structures with displaced atoms.
        """
        if not isinstance(etas, collections.Iterable):
            etas = [etas]

        news = []
        for eta in etas:
            new_structure = self.copy_structure()
            new_structure.displace(displ, eta, frac_coords=frac_coords)
            news.append(new_structure)

        return news

    def frozen_phonon(self, qpoint, displ, do_real=True, frac_coords=True, scale_matrix=None, max_supercell=None):

        new_structure = self.copy_structure()
        new_structure.frozen_phonon(qpoint, displ, do_real, frac_coords, scale_matrix, max_supercell)

        return new_structure<|MERGE_RESOLUTION|>--- conflicted
+++ resolved
@@ -200,8 +200,7 @@
 
     @lazy_property
     def hsym_kpoints(self):
-<<<<<<< HEAD
-        """`KpointList` object with the high-symmetry K-points."""
+        """:class:`KpointList` object with the high-symmetry K-points."""
         # Get mapping name --> frac_coords for the special k-points in the database.
         name2frac_coords = self.hsym_kpath.kpath["kpoints"]
         kpath = self.hsym_kpath.kpath["path"]
@@ -218,31 +217,6 @@
         return KpointList(self.reciprocal_lattice, frac_coords, weights=None, names=names) 
 
     @lazy_property
-=======
-        """:class:`KpointList` object with the high-symmetry K-points."""
-        try:
-            return self._hsym_kpoints
-
-        except AttributeError:
-            # Get mapping name --> frac_coords for the special k-points in the database.
-            name2frac_coords = self.hsym_kpath.kpath["kpoints"]
-            kpath = self.hsym_kpath.kpath["path"]
-
-            frac_coords, names = [], []
-            for segment in kpath:
-                for name in segment:
-                    fc = name2frac_coords[name]
-                    frac_coords.append(fc)
-                    names.append(name)
-
-            # Build KpointList instance.
-            from .kpoints import KpointList
-            self._hsym_kpoints = KpointList(self.reciprocal_lattice, frac_coords, weights=None, names=names) 
-
-            return self._hsym_kpoints
-
-    @property
->>>>>>> 3604e0df
     def hsym_stars(self):
         """
         List of :class:`Star` objects. Each star is associated to one of the special k-points
