--- conflicted
+++ resolved
@@ -57,11 +57,7 @@
               abilab.TaskManager.from_file(options.manager)
 
     # Create the Flow.
-<<<<<<< HEAD
-    flow = abilab.AbinitFlow(workdir=workdir, manager=manager)
-=======
-    flow = abilab.Flow(workdir, manager)
->>>>>>> 7f0f9514
+    flow = abilab.Flow(workdir, manager=manager)
 
     # Create the task defining the calculation and run and register it in the flow
     for nsppol in [1,2]:
