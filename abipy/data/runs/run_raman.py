#!/usr/bin/env python
"""
This script shows how to perform a RAMAN calculation with 
excitonic effects included with the BSE formalism.
"""
from __future__ import division, print_function, unicode_literals

import sys 
import os
import numpy as np
import abipy.abilab as abilab
import abipy.data as data  


def build_flow(options):
    # Working directory (default is the name of the script with '.py' removed and "run_" replaced by "flow_")
    workdir = options.workdir
    if not options.workdir:
        workdir = os.path.basename(__file__).replace(".py", "").replace("run_","flow_") 

    # Instantiate the TaskManager.
    manager = abilab.TaskManager.from_user_config() if not options.manager else \
              abilab.TaskManager.from_file(options.manager)

    # Initialize flow. Each work in the flow defines a complete BSE calculation for given eta.
    #if workdir is None:
    #    workdir = os.path.join(os.path.dirname(__file__), base_structure.formula.replace(" ","") + "_RAMAN")
                                                                                                                 
<<<<<<< HEAD
    flow = abilab.AbinitFlow(workdir, manager=manager)
=======
    flow = abilab.Flow(workdir, manager)
>>>>>>> 7f0f9514

    pseudos = data.pseudos("14si.pspnc")

    # Get the unperturbed structure.
    base_structure = data.structure_from_ucell("Si")

    etas = [-.001, 0, +.001]
    ph_displ = np.reshape(np.zeros(3*len(base_structure)), (-1,3))
    ph_displ[0,:] = [+1, 0, 0]
    ph_displ[1,:] = [-1, 0, 0]

    # Build new structures by displacing atoms according to the phonon displacement
    # ph_displ (in cartesian coordinates). The Displacement is normalized so that 
    # the maximum atomic diplacement is 1 Angstrom and then multiplied by eta.
    modifier = abilab.StructureModifier(base_structure)

    displaced_structures = modifier.displace(ph_displ, etas, frac_coords=False)

    # Generate the different shifts to average
    ndiv = 2
    shift1D = np.arange(1,2*ndiv+1,2)/(2*ndiv)
    all_shifts = [[x,y,z] for x in shift1D for y in shift1D for z in shift1D]
    all_shifts = [[0, 0, 0]]

    for structure, eta in zip(displaced_structures, etas):
        for shift in all_shifts:
            flow.register_work(raman_work(structure, pseudos, shift))

    return flow.allocate()


def raman_work(structure, pseudos, shiftk):
    # Generate 3 different input files for computing optical properties with BSE.

    # Global variables
    global_vars = dict(
        ecut=12,
        istwfk="*1",
        chksymbreak=0,
        #nstep=4,
        nstep=10,
        paral_kgb=0,
    )

    # GS run
    scf_inp = abilab.AbiInput(pseudos=pseudos)

    scf_inp.set_structure(structure)
    scf_inp.set_variables(**global_vars)
    scf_inp.set_kmesh(ngkpt=[2,2,2], shiftk=shiftk)
    scf_inp.tolvrs = 1e-6

    # NSCF run
    nscf_inp = abilab.AbiInput(pseudos=pseudos)

    nscf_inp.set_structure(structure)
    nscf_inp.set_variables(**global_vars)
    nscf_inp.set_kmesh(ngkpt=[2,2,2], shiftk=shiftk)

    nscf_inp.set_variables(tolwfr=1e-12,
                           nband=12,
                           nbdbuf=4,
                           iscf=-2,
                           )

    # BSE run with Model dielectric function and Haydock (only resonant + W + v)
    # Note that SCR file is not needed here
    bse_inp = abilab.AbiInput(pseudos=pseudos)

    bse_inp.set_structure(structure)
    bse_inp.set_variables(**global_vars)
    bse_inp.set_kmesh(ngkpt=[2,2,2], shiftk=shiftk)

    bse_inp.set_variables(
        optdriver=99,
        ecutwfn=global_vars["ecut"],
        ecuteps=3,
        inclvkb=2,
        bs_algorithm=2,       # Haydock
        bs_haydock_niter=4,  # No. of iterations for Haydock
        bs_exchange_term=1,
        bs_coulomb_term=21,   # Use model W and full W_GG.
        mdf_epsinf=12.0,
        bs_calctype=1,        # Use KS energies and orbitals to construct L0
        soenergy="0.8 eV",
        bs_coupling=0,
        bs_loband=2,
        nband=8,
        #bs_freq_mesh="0 10 0.1 eV",
        bs_hayd_term=0,      # No terminator
    )

    # Build the work representing a BSE run with model dielectric function.
    return abilab.BseMdfWork(scf_inp, nscf_inp, bse_inp)


@abilab.flow_main
def main(options):
    flow = build_flow(options)
    return flow.build_and_pickle_dump()


if __name__ == "__main__":
    sys.exit(main())<|MERGE_RESOLUTION|>--- conflicted
+++ resolved
@@ -26,11 +26,7 @@
     #if workdir is None:
     #    workdir = os.path.join(os.path.dirname(__file__), base_structure.formula.replace(" ","") + "_RAMAN")
                                                                                                                  
-<<<<<<< HEAD
-    flow = abilab.AbinitFlow(workdir, manager=manager)
-=======
-    flow = abilab.Flow(workdir, manager)
->>>>>>> 7f0f9514
+    flow = abilab.Flow(workdir, manager=manager)
 
     pseudos = data.pseudos("14si.pspnc")
 
