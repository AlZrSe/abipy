--- conflicted
+++ resolved
@@ -12,12 +12,8 @@
 
 from collections import OrderedDict, namedtuple, Iterable
 from monty.collections import AttrDict
-<<<<<<< HEAD
 from monty.functools import lazy_property
 from monty.bisect import find_le, find_gt
-from abipy.core import constants as const
-=======
->>>>>>> 5d166dcf
 from abipy.core.func1d import Function1D
 from abipy.core.kpoints import Kpoint, Kpath, IrredZone, KpointsReaderMixin, kmesh_from_mpdivs
 from abipy.iotools import ETSF_Reader, Visualizer, bxsf_write
@@ -1905,11 +1901,7 @@
 
     def read_fermie(self):
         """Fermi level in eV."""
-<<<<<<< HEAD
-        return const.Energy(self.read_value("fermi_energy"), "Ha").to("eV")
-=======
-        return units.FloatWithUnit(self.read_value("fermi_energy"), "Ha").to("eV")
->>>>>>> 5d166dcf
+        return units.Energy(self.read_value("fermi_energy"), "Ha").to("eV")
 
     def read_nelect(self):
         """Number of valence electrons."""
@@ -1931,11 +1923,7 @@
         return Smearing(
             scheme=scheme,
             occopt=occopt,
-<<<<<<< HEAD
-            tsmear_ev=const.Energy(self.read_value("smearing_width"), "Ha").to("eV")
-=======
-            tsmear_ev=units.FloatWithUnit(self.read_value("smearing_width"), "Ha").to("eV")
->>>>>>> 5d166dcf
+            tsmear_ev=units.Energy(self.read_value("smearing_width"), "Ha").to("eV")
         )
 
     #def read_xcinfo(self):
